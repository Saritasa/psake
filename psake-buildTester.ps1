function runBuilds{
  $buildFiles = ls specs\*.ps1
  $testResults = @()
  
  #Add a fake build file to the $buildFiles array so that we can verify
  #that Invoke-psake fails
  $non_existant_buildfile = "" | select Name, FullName
  $non_existant_buildfile.Name = "specifying_a_non_existant_buildfile_should_fail.ps1"
  $non_existant_buildfile.FullName = "c:\specifying_a_non_existant_buildfile_should_fail.ps1"
  $buildFiles += $non_existant_buildfile
    
<<<<<<< HEAD
  foreach($buildFile in $buildFiles) {
    $testResult = "" | select Name, Result
    $testResult.Name = $buildFile.Name
    Invoke-psake $buildFile.FullName | Out-Null
    $testResult.Result = (getResult $buildFile.Name $psake.build_success)
    $testResults += $testResult
  }
  return $testResults
=======
	foreach($buildFile in $buildFiles) {					
		$testResult = "" | select Name, Result 
		$testResult.Name = $buildFile.Name
		
		if ($buildFile.Name -eq "parameters.ps1")
		{
			Invoke-psake $buildFile.FullName -Parameters @{'p1'='v1'; 'p2'='v2'} | Out-Null			
		}
		else
		{
			Invoke-psake $buildFile.FullName | Out-Null			
		}
		$testResult.Result = (getResult $buildFile.Name $psake.build_success)
		$testResults += $testResult 			
	}
		
	return $testResults
>>>>>>> c3fc210f
}

function getResult([string]$fileName, [bool]$buildSucceeded) {    
  $shouldSucceed = $null
  if ($fileName.EndsWith("_should_pass.ps1")) {
    $shouldSucceed = $true
  } elseif ($fileName.EndsWith("_should_fail.ps1")) {
    $shouldSucceed = $false
  } else {
    throw "Invalid specification syntax. Specs should end with _should_pass or _should_fail. $fileName"
  }
  if ($buildSucceeded -eq $shouldSucceed) {
    "Passed"
  } else {
    "Failed"
  }
}

Remove-Module psake -ea SilentlyContinue

Import-Module .\psake.psm1

$results = runBuilds

Remove-Module psake

""
$results | Sort 'Name' | % { if ($_.Result -eq "Passed") { write-host ($_.Name + " (Passed)") -ForeGroundColor 'GREEN'} else { write-host ($_.Name + " (Failed)") -ForeGroundColor 'RED'}} 
""

$failed = $results | ? { $_.Result -eq "Failed" }
<<<<<<< HEAD
if ($failed) {
  write-host "One or more of the build files failed" -ForeGroundColor 'RED'
  exit 1
} else {
  exit 0
}

=======
if ($failed) {	
	write-host "One of the builds failed" -ForeGroundColor 'RED'
	exit 1
} else {
	write-host "All Builds Passed" -ForeGroundColor 'GREEN'
	exit 0
}	

>>>>>>> c3fc210f
<|MERGE_RESOLUTION|>--- conflicted
+++ resolved
@@ -1,88 +1,59 @@
-function runBuilds{
-  $buildFiles = ls specs\*.ps1
-  $testResults = @()
-  
-  #Add a fake build file to the $buildFiles array so that we can verify
-  #that Invoke-psake fails
-  $non_existant_buildfile = "" | select Name, FullName
-  $non_existant_buildfile.Name = "specifying_a_non_existant_buildfile_should_fail.ps1"
-  $non_existant_buildfile.FullName = "c:\specifying_a_non_existant_buildfile_should_fail.ps1"
-  $buildFiles += $non_existant_buildfile
-    
-<<<<<<< HEAD
-  foreach($buildFile in $buildFiles) {
-    $testResult = "" | select Name, Result
-    $testResult.Name = $buildFile.Name
-    Invoke-psake $buildFile.FullName | Out-Null
-    $testResult.Result = (getResult $buildFile.Name $psake.build_success)
-    $testResults += $testResult
-  }
-  return $testResults
-=======
-	foreach($buildFile in $buildFiles) {					
-		$testResult = "" | select Name, Result 
-		$testResult.Name = $buildFile.Name
-		
-		if ($buildFile.Name -eq "parameters.ps1")
-		{
-			Invoke-psake $buildFile.FullName -Parameters @{'p1'='v1'; 'p2'='v2'} | Out-Null			
-		}
-		else
-		{
-			Invoke-psake $buildFile.FullName | Out-Null			
-		}
-		$testResult.Result = (getResult $buildFile.Name $psake.build_success)
-		$testResults += $testResult 			
-	}
-		
-	return $testResults
->>>>>>> c3fc210f
-}
-
-function getResult([string]$fileName, [bool]$buildSucceeded) {    
-  $shouldSucceed = $null
-  if ($fileName.EndsWith("_should_pass.ps1")) {
-    $shouldSucceed = $true
-  } elseif ($fileName.EndsWith("_should_fail.ps1")) {
-    $shouldSucceed = $false
-  } else {
-    throw "Invalid specification syntax. Specs should end with _should_pass or _should_fail. $fileName"
-  }
-  if ($buildSucceeded -eq $shouldSucceed) {
-    "Passed"
-  } else {
-    "Failed"
-  }
-}
-
-Remove-Module psake -ea SilentlyContinue
-
-Import-Module .\psake.psm1
-
-$results = runBuilds
-
-Remove-Module psake
-
-""
-$results | Sort 'Name' | % { if ($_.Result -eq "Passed") { write-host ($_.Name + " (Passed)") -ForeGroundColor 'GREEN'} else { write-host ($_.Name + " (Failed)") -ForeGroundColor 'RED'}} 
-""
-
-$failed = $results | ? { $_.Result -eq "Failed" }
-<<<<<<< HEAD
-if ($failed) {
-  write-host "One or more of the build files failed" -ForeGroundColor 'RED'
-  exit 1
-} else {
-  exit 0
-}
-
-=======
-if ($failed) {	
-	write-host "One of the builds failed" -ForeGroundColor 'RED'
-	exit 1
-} else {
-	write-host "All Builds Passed" -ForeGroundColor 'GREEN'
-	exit 0
-}	
-
->>>>>>> c3fc210f
+function runBuilds{
+  $buildFiles = ls specs\*.ps1
+  $testResults = @()
+  
+  #Add a fake build file to the $buildFiles array so that we can verify
+  #that Invoke-psake fails
+  $non_existant_buildfile = "" | select Name, FullName
+  $non_existant_buildfile.Name = "specifying_a_non_existant_buildfile_should_fail.ps1"
+  $non_existant_buildfile.FullName = "c:\specifying_a_non_existant_buildfile_should_fail.ps1"
+  $buildFiles += $non_existant_buildfile
+    
+  foreach($buildFile in $buildFiles) {
+    $testResult = "" | select Name, Result
+    $testResult.Name = $buildFile.Name
+
+    Invoke-psake $buildFile.FullName -Parameters @{'p1'='v1'; 'p2'='v2'} | Out-Null			
+    $testResult.Result = (getResult $buildFile.Name $psake.build_success)
+    $testResults += $testResult
+  }
+
+  return $testResults
+}
+
+function getResult([string]$fileName, [bool]$buildSucceeded) {    
+  $shouldSucceed = $null
+  if ($fileName.EndsWith("_should_pass.ps1")) {
+    $shouldSucceed = $true
+  } elseif ($fileName.EndsWith("_should_fail.ps1")) {
+    $shouldSucceed = $false
+  } else {
+    throw "Invalid specification syntax. Specs should end with _should_pass or _should_fail. $fileName"
+  }
+  if ($buildSucceeded -eq $shouldSucceed) {
+    "Passed"
+  } else {
+    "Failed"
+  }
+}
+
+Remove-Module psake -ea SilentlyContinue
+
+Import-Module .\psake.psm1
+
+$results = runBuilds
+
+Remove-Module psake
+
+""
+$results | Sort 'Name' | % { if ($_.Result -eq "Passed") { write-host ($_.Name + " (Passed)") -ForeGroundColor 'GREEN'} else { write-host ($_.Name + " (Failed)") -ForeGroundColor 'RED'}} 
+""
+
+$failed = $results | ? { $_.Result -eq "Failed" }
+if ($failed) {	
+  write-host "One or more of the build files failed" -ForeGroundColor 'RED'
+  exit 1
+} else {
+  write-host "All Builds Passed" -ForeGroundColor 'GREEN'
+  exit 0
+}